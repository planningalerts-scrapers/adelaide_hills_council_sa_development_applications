--- conflicted
+++ resolved
@@ -79,11 +79,7 @@
         return;
     }
 
-<<<<<<< HEAD
-    let pdfUrl = new urlparser.URL(relativePdfUrl, DevelopmentApplicationsUrl)
-=======
     let pdfUrl = new urlparser.URL(relativePdfUrl, DevelopmentApplicationsUrl);
->>>>>>> dfac8d53
     console.log(`Retrieving document: ${pdfUrl.href}`);
 
     // Parse the PDF into a collection of PDF rows.  Each PDF row is simply an array of strings,
